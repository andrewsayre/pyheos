--- conflicted
+++ resolved
@@ -128,32 +128,7 @@
     SONG = "song"
     STATION = "station"
 
-
-# Music Sources
-<<<<<<< HEAD
-MUSIC_SOURCE_PANDORA = 1
-MUSIC_SOURCE_RHAPSODY = 2
-MUSIC_SOURCE_TUNEIN = 3
-MUSIC_SOURCE_SPOTIFY = 4
-MUSIC_SOURCE_DEEZER = 5
-MUSIC_SOURCE_NAPSTER = 6
-MUSIC_SOURCE_IHEARTRADIO = 7
-MUSIC_SOURCE_SIRIUSXM = 8
-MUSIC_SOURCE_SOUNDCLOUD = 9
-MUSIC_SOURCE_TIDAL = 10
-MUSIC_SOURCE_RDIO = 12
-MUSIC_SOURCE_AMAZON = 13
-MUSIC_SOURCE_MOODMIX = 15
-MUSIC_SOURCE_JUKE = 16
-MUSIC_SOURCE_QQMUSIC = 18
-MUSIC_SOURCE_LOCAL_MUSIC = 1024
-MUSIC_SOURCE_PLAYLISTS = 1025
-MUSIC_SOURCE_HISTORY = 1026
-MUSIC_SOURCE_AUX_INPUT = 1027
-MUSIC_SOURCE_FAVORITES = 1028
-# TIDAL Connect // possibly Spotify Connect as well (?)
-MUSIC_SOURCE_CONNECT = 0
-=======
+MUSIC_SOURCE_CONNECT = 0 # TIDAL Connect // possibly Spotify Connect as well (?)
 MUSIC_SOURCE_PANDORA: Final = 1
 MUSIC_SOURCE_RHAPSODY: Final = 2
 MUSIC_SOURCE_TUNEIN: Final = 3
@@ -174,7 +149,6 @@
 MUSIC_SOURCE_HISTORY: Final = 1026
 MUSIC_SOURCE_AUX_INPUT: Final = 1027
 MUSIC_SOURCE_FAVORITES: Final = 1028
->>>>>>> df742e5a
 
 # Supported controls
 CONTROL_PLAY: Final = "play"
@@ -199,6 +173,7 @@
 CONTROL_PLAY_STOP: Final = [CONTROL_PLAY, CONTROL_STOP]
 
 SOURCE_CONTROLS: Final = {
+    MUSIC_SOURCE_CONNECT: {TYPE_STATION: CONTROLS_ALL},
     MUSIC_SOURCE_PANDORA: {MediaType.STATION: CONTROLS_FORWARD_ONLY},
     MUSIC_SOURCE_RHAPSODY: {
         MediaType.SONG: CONTROLS_ALL,
@@ -231,16 +206,8 @@
         MediaType.SONG: CONTROLS_ALL,
         MediaType.STATION: CONTROLS_ALL,
     },
-<<<<<<< HEAD
-    MUSIC_SOURCE_SIRIUSXM: {TYPE_STATION: CONTROL_PLAY_STOP},
-    MUSIC_SOURCE_SOUNDCLOUD: {TYPE_SONG: CONTROLS_ALL},
-    MUSIC_SOURCE_TIDAL: {TYPE_SONG: CONTROLS_ALL},
-    MUSIC_SOURCE_AMAZON: {TYPE_SONG: CONTROLS_ALL, TYPE_STATION: CONTROLS_ALL},
-    MUSIC_SOURCE_AUX_INPUT: {TYPE_STATION: CONTROL_PLAY_STOP},
+    MUSIC_SOURCE_AUX_INPUT: {MediaType.STATION: CONTROL_PLAY_STOP},
     MUSIC_SOURCE_CONNECT: {TYPE_STATION: CONTROLS_ALL},
-=======
-    MUSIC_SOURCE_AUX_INPUT: {MediaType.STATION: CONTROL_PLAY_STOP},
->>>>>>> df742e5a
 }
 
 
